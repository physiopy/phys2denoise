"""Miscellaneous utility functions for metric calculation."""
<<<<<<< HEAD

=======
import functools
import inspect
>>>>>>> abb98d58
import logging

import numpy as np
from loguru import logger
from numpy.lib.stride_tricks import sliding_window_view as swv
from physutils.physio import Physio
from scipy.interpolate import interp1d
from scipy.stats import zscore

LGR = logging.getLogger(__name__)
LGR.setLevel(logging.INFO)


def print_metric_call(metric, args):
    """
    Log a message to describe how a metric is being called.

    Parameters
    ----------
    metric : function
        Metric function that is being called
    args : dict
        Dictionary containing all arguments that are used to parametrise metric

    Notes
    -----
    Outcome
        An info-level message for the logger.
    """
    msg = f"The {metric} regressor will be computed using the following parameters:"

    for arg in args:
        msg = f"{msg}\n    {arg} = {args[arg]}"

    msg = f"{msg}\n"

    logger.info(msg)


def mirrorpad_1d(arr, buffer=250):
    """
    Pad both sides of array with flipped values from array of length 'buffer'.

    Parameters
    ----------
    arr
    buffer

    Returns
    -------
    arr_out
    """
    mirror = np.flip(arr, axis=0)
    # If buffer is too long, fix it and issue a warning
    try:
        idx = range(arr.shape[0] - buffer, arr.shape[0])
        pre_mirror = np.take(mirror, idx, axis=0)
        idx = range(0, buffer)
        post_mirror = np.take(mirror, idx, axis=0)
    except IndexError:
        len(arr)
        # LGR.warning(
        #     f"Requested buffer size ({buffer}) is longer than input array length "
        #     f"({len(arr)}). Fixing buffer size to array length."
        # )
        logger.warning(
            f"Requested buffer size ({buffer}) is longer than input array length "
            f"({len(arr)}). Fixing buffer size to array length."
        )
        idx = range(arr.shape[0] - len(arr), arr.shape[0])
        pre_mirror = np.take(mirror, idx, axis=0)
        idx = range(len(arr))
        post_mirror = np.take(mirror, idx, axis=0)
    arr_out = np.concatenate((pre_mirror, arr, post_mirror), axis=0)
    return arr_out


def rms_envelope_1d(arr, window=500):
    """
    Conceptual translation of MATLAB 2017b's envelope(X, x, 'rms') function.

    Parameters
    ----------
    arr
    window

    Returns
    -------
    rms_env : numpy.ndarray
        The upper envelope.

    Notes
    -----
    https://www.mathworks.com/help/signal/ref/envelope.html
    """
    assert arr.ndim == 1, "Input data must be 1D"
    assert window % 2 == 0, "Window must be even"
    n_t = arr.shape[0]
    buf = int(window / 2)

    # Pad array at both ends
    arr = np.copy(arr).astype(float)
    mean = np.mean(arr)
    arr -= mean
    arr = mirrorpad_1d(arr, buffer=buf)
    rms_env = np.empty(n_t)
    for i in range(n_t):
        # to match matlab
        start_idx = i + buf
        stop_idx = i + buf + window

        # but this is probably more appropriate
        # start_idx = i + buf - 1
        # stop_idx = i + buf + window
        window_arr = arr[start_idx:stop_idx]
        rms = np.sqrt(np.mean(window_arr**2))
        rms_env[i] = rms
    rms_env += mean
    return rms_env


def apply_lags(arr1d, lags):
    """
    Apply delays (lags) to an array.

    Parameters
    ----------
    arr1d : (X,) :obj:`numpy.ndarray`
        One-dimensional array to apply delays to.
    lags : (Y,) :obj:`tuple` or :obj:`int`
        Delays, in the same units as arr1d, to apply to arr1d. Can be negative,
        zero, or positive integers.

    Returns
    -------
    arr_with_lags : (X, Y) :obj:`numpy.ndarray`
        arr1d shifted according to lags. Each column corresponds to a lag.
    """
    arr_with_lags = np.zeros((arr1d.shape[0], len(lags)))
    for i_lag, lag in enumerate(lags):
        if lag < 0:
            arr_delayed = np.hstack((arr1d[lag:], np.zeros(lag)))
        elif lag > 0:
            arr_delayed = np.hstack((np.zeros(lag), arr1d[lag:]))
        else:
            arr_delayed = arr1d.copy()
        arr_with_lags[:, i_lag] = arr_delayed
    return arr_with_lags


def apply_function_in_sliding_window(array, func, halfwindow, incomplete=True):
    """
    Apply function f in a sliding window view of an array.

    Windows are always considered as centered.
    This function can consider incomplete windows, i.e. those windows
    at the beginning and at the end of an array, so that the length
    of the output is the same as the length of the input. For the same reason,
    it will skip the very last window.

    This is somewhat equivalent to pandas' rolling function set with center=True,
    except for the incomplete windows.

    Parameters
    ----------
    array : list or numpy.ndarray
        Array to apply function in sliding windows to
    func : function
        The bare function to be applied, e.g. np.mean
    halfwindow : int
        Half of the window size to be applied
    incomplete : bool, optional
        If True, return those windows that are smaller, i.e. at the beginning and
        at the end of `array`. If `False`, returns only complete windows.

    Returns
    -------
    numpy.ndarray
        The result of the function on the given array.
    """
    array_out = func(swv(array, halfwindow * 2), axis=1)

    if incomplete:
        for i in reversed(range(halfwindow)):
            array_out = np.append(func(array[: i + halfwindow]), array_out)

        # We're skipping the very last sample to have the same size
        for i in range(-halfwindow + 1, 0):
            array_out = np.append(array_out, func(array[i - halfwindow :]))

    array_out[np.isnan(array_out)] = 0.0

    return array_out


def convolve_and_rescale(array, func, rescale="rescale", pad=False):
    """
    Convolve array by func and rescale the data.

    Parameters
    ----------
    array : list or numpy.ndarray
        Array to be convolved
    func : list or numpy.ndarray
        The function to convolve `array` with
    zscore : bool, optional.
        If True, `array` will be transformed to Zscores before the convolution.
        If False, raw `array` data will be taken to be convolved with the function.
    rescale : "demean_rescale", "rescale", "zscore", "demean", or None, optional
        The rescaling operation used on `array_combined``
    pad : bool, optional
        If True, return a padded non-convolved metric together with the convolved one.
        If False, return both metrics at the lenght of input array.

    Returns
    -------
    array_combined : numpy.ndarray
        One combined array (`array` and `array` convolved with `func`) rescaled or not
    array_combined_padd : numpy.ndarray
        One combined array (`array` and `array` convolved with `func`), padded to the
        convolved data length, rescaled or not.
    """
    # Demeaning before the convolution
    array_dm = array - array.mean(axis=0)
    array_conv = np.convolve(array_dm, func)

    # Stack the array with the convolved array
    if pad:
        endpad = array_conv.shape[0] - array.shape[0]
        endval = array.mean()
        array_combined = np.stack(
            (np.pad(array, (0, endpad), constant_values=endval), array_conv), axis=-1
        )
    else:
        array_combined = np.stack((array, array_conv[: array.shape[0]]), axis=-1)

    # Rescale the combined array
    if rescale == "demean_rescale":
        array_combined = array_combined - array_combined.mean(axis=0)
        array_combined[:, 1] = np.interp(
            array_combined[:, 1],
            (array_combined[:, 1].min(), array_combined[:, 1].max()),
            (array.min(), array.max()),
        )
    elif rescale == "rescale":
        array_combined[:, 1] = np.interp(
            array_combined[:, 1],
            (array_combined[:, 1].min(), array_combined[:, 1].max()),
            (array.min(), array.max()),
        )
    elif rescale == "zscore":
        array_combined = zscore(array_combined, axis=0)
    elif rescale == "demean":
        array_combined = array_combined - array_combined.mean(axis=0)
    else:
        pass

    return array_combined


def export_metric(
    metric,
    sample_rate,
    tr,
    fileprefix,
    ntp=None,
    ext=".1D",
    is_convolved=True,
    has_lags=False,
):
    """
    Export the metric content, both in original sampling rate and resampled at the TR.

    Parameters
    ----------
    metric : list or numpy.ndarray
        Metric to be exported
    sample_rate : int or float
        Original sampling rate of the metric
    tr : int or float
        TR of functional data. Output will be also resampled to this value
    fileprefix : str
        Filename prefix, including path where files should be stored
    ntp : int or None, optional
        Number of timepoints to consider, if None, all will be automatically considered
    ext : str, optional
        Extension of file, default "1D"
    is_convolved : bool, optional.
        If True, `metric` contains convolved version already - default is True
    has_lags : bool, optional.
        If True, `metric` contains lagged versions of itself - default is False
    """
    # Start resampling
    len_tp = metric.shape[0]
    len_newtp = int(np.around(metric.shape[0] * (1 / (sample_rate * tr))))
    len_s = len_tp / sample_rate
    orig_t = np.linspace(0, len_s, len_tp)
    interp_t = np.linspace(0, len_s, len_newtp)
    f = interp1d(orig_t, metric, fill_value="extrapolate", axis=0)

    resampled_metric = f(interp_t)
    if ntp is not None:
        if resampled_metric.shape[-1] > ntp:
            resampled_metric = resampled_metric[:ntp]
        elif resampled_metric.shape[-1] < ntp:
            resampled_metric = np.pad(
                resampled_metric.T, (0, ntp - resampled_metric.shape[-1]), mode="edge"
            ).T

    # Export metrics
    if metric.ndim == 1:
        np.savetxt(f"{fileprefix}_orig{ext}", metric, fmt="%.6f")
        np.savetxt(f"{fileprefix}_resampled{ext}", resampled_metric, fmt="%.6f")
    elif metric.ndim == 2:
        cols = metric.shape[1]
        if cols == 1:
            np.savetxt(f"{fileprefix}_orig{ext}", metric, fmt="%.6f")
            np.savetxt(f"{fileprefix}_resampled{ext}", resampled_metric, fmt="%.6f")
        elif is_convolved:
            np.savetxt(f"{fileprefix}_orig_raw{ext}", metric[:, 0], fmt="%.6f")
            np.savetxt(
                f"{fileprefix}_resampled_raw{ext}", resampled_metric[:, 0], fmt="%.6f"
            )
            np.savetxt(f"{fileprefix}_orig_convolved{ext}", metric[:, 1], fmt="%.6f")
            np.savetxt(
                f"{fileprefix}_resampled_convolved{ext}",
                resampled_metric[:, 1],
                fmt="%.6f",
            )
        elif has_lags:
            for c in range(cols):
                np.savetxt(f"{fileprefix}_orig_lag-{c}{ext}", metric[:, c], fmt="%.6f")
                np.savetxt(
                    f"{fileprefix}_resampled_lag-{c}{ext}",
                    resampled_metric[:, c],
                    fmt="%.6f",
                )

    return fileprefix


def return_physio_or_metric(*, return_physio=True):
    """
    Decorator to check if the input is a Physio object.

    Parameters
    ----------
    func : function
        Function to be decorated

    Returns
    -------
    function
        Decorated function
    """

    def determine_return_type(func):
        convolved_metrics = [
            "respiratory_variance",
            "heart_rate",
            "heart_rate_variability",
            "heart_beat_interval",
        ]

        @functools.wraps(func)
        def wrapper(*args, **kwargs):
            physio, metric = func(*args, **kwargs)
            default_args = get_default_args(func)
            if isinstance(args[0], Physio):
                if "lags" in kwargs:
                    has_lags = True if len(kwargs["lags"]) > 1 else False
                elif "lags" in default_args:
                    has_lags = True if len(default_args["lags"]) > 1 else False
                else:
                    has_lags = False

                is_convolved = True if func.__name__ in convolved_metrics else False

                physio._computed_metrics[func.__name__] = Metric(
                    func.__name__,
                    metric,
                    kwargs,
                    has_lags=has_lags,
                    is_convolved=is_convolved,
                )

                return_physio_value = kwargs.get("return_physio", return_physio)
                if return_physio_value:
                    return physio
                else:
                    return metric
            else:
                return metric

        return wrapper

    return determine_return_type


def get_default_args(func):
    # Get the signature of the function
    sig = inspect.signature(func)

    # Extract default values for each parameter
    defaults = {
        k: v.default
        for k, v in sig.parameters.items()
        if v.default is not inspect.Parameter.empty
    }

    return defaults


class Metric:
    def __init__(self, name, data, args, has_lags=False, is_convolved=False):
        self.name = name
        self._data = data
        self._args = args
        self._has_lags = has_lags
        self._is_convolved = is_convolved

    def __array__(self):
        return self.data

    def __getitem__(self, slicer):
        return self.data[slicer]

    def __len__(self):
        return len(self.data)

    @property
    def ndim(self):
        return self.data.ndim

    @property
    def shape(self):
        return self.data.shape

    @property
    def data(self):
        return self._data

    @property
    def args(self):
        return self._args

    @property
    def has_lags(self):
        return self._has_lags

    @property
    def is_convolved(self):
        return self._is_convolved<|MERGE_RESOLUTION|>--- conflicted
+++ resolved
@@ -1,10 +1,7 @@
 """Miscellaneous utility functions for metric calculation."""
-<<<<<<< HEAD
-
-=======
+
 import functools
 import inspect
->>>>>>> abb98d58
 import logging
 
 import numpy as np
